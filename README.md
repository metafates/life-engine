<h1 align="center">
    🧫 Life Engine
</h1>

<p align="center">
    <img src="assets/bacteria.png" width="200">
</p>

<p align="center">
    Small game about evolution of organisms written in Haskell
</p>

-   [Rules](#rules)
-   [Examples](#examples)
-   [Build](#build)

<<<<<<< HEAD
# Rules

## Cells
=======
## Rules

### Cells
>>>>>>> aa36b54a

The world is a grid made up of square cells.
There can be different types of cells.
Organisms are structures of different anatomy cells.

<<<<<<< HEAD
### World cells:
-   **Empty cells** — cells that do nothing, they just exist. All other cells are created upon them. In the start of the game the world consists only of empty cells.
-   **Food** — a cell that can be eaten by an organism (using mouth). 

### Anatomy cells:

-   **Mouth** — the most important cell which eats food in directly adjacent coordinates. Every organism needs to eat as much food as there are cells in its body in order to reproduce. It's the only cell that is essential for every organism.
-   **Producer** — this cell generates food in adjacent cells. Every frame it has a small random chance of producing a food cell around it. That random chance can be tuned.
-   **Mover** — mover cell allows an organism to move and rotate randomly. Organism just needs one mover cell to move, adding more doesn't make it faster. Organisms with mover cells can't produce food even if they have producer cells, but it can be changed.
-   **Killer** — this cell harms other organisms when it touches them in directly adjacent cells
-   **Armor** — this cell defends against the killer cell simply by ignoring its damage.
-   **Eye** — the eye allows an organism to see and alter its movement based on its perceptions



## Lifecycle
The length of an organism's life is equal to number of its cells multiplied by lifespan multiplier (100 by default). For example, an organism made of 3 cells will die in 300 frames.

An organism transforms into **food** upon dying. 

Another way organisms can die is by being killed by a killer cell. When touched by a killer, the organism will take 1 damage. Once it gets as much as damage as its amount of cells, it will die. 

The larger the organism the harder to kill it, since it has more defense.

Once an organism eats more food than amount of its body cells it will reproduce. (the larger the organism the more food it needs to reproduce). 

An organism' offsprings are clones of an organism itself (they can born in any direction near the parent and can be rotated in any way). Reproduction can **fail** if an offspring tries to born in occupied space (food required to born an offspring vanishes as well). 

However, there is mutation possibility (watch **Mutation** section)

## Behavior
An organism requires one mover cell to move. Once, an organism has it, it starts to move in random direction, moving one cell per frame. After ***certain number of frames***, it will change its directon and rotation. (this number is called **move range** and can mutate over time).

Once an organism has both mover and eye cells, it obtains a ***brain***. The eye looks forward and and sees the first cells within a certain range. Then brain has three options:
1. Move away (only if it sees killer cell)
2. Move towards (only if it sees food)
3. Ignore (all other non-empty cells)

## Mutation
Information that defines makeup and behavior of the parent goes to its offspring. However, when born an offspring has a small chance to mutate in three different ways:
1. It can grow a new cell with a random type
2. It can change a type of already existing cell 
3. It can lose a cell (so, there can be organisms with gaps and cells disconnected from its body)

**If** an organism mutates it has 10% chance to alter other properties (movement range, brain decisions, probability of mutation itself)
=======
Here are all anatomy cells

-   **Mouth** - the most important cell which eats food in directly adjacent coordinates. Every organism needs to eat as much food as there are cells in its body in order to reproduce. It's the only cell that is essential for every organism.
-   **Producer** - this cell generates food in adjacent cells. Every frame it has a small random chance of producing a food cell around it. That random chance can be tuned.
-   **Mover** - mover cell allows an organism to move and rotate randomly. Organism just needs one mover cell to move, adding more doesn't make it faster. Organisms with mover cells can't produce food even if they have producer cells, but it can be changed.
-   **Killer** - this cell harms other organisms when it touches them in directly adjacent cells
-   **Armor** - this cell defends against the killer cell simply by ignoring its damage.
-   **Eye** - the eye allows an organism to see and alter its movement based on its perceptions

### Lifecycle and Behavior

> Will be added later
>>>>>>> aa36b54a

## Examples

> Will be added later

## Build

Run
`cabal run`
to start the game<|MERGE_RESOLUTION|>--- conflicted
+++ resolved
@@ -14,21 +14,14 @@
 -   [Examples](#examples)
 -   [Build](#build)
 
-<<<<<<< HEAD
 # Rules
 
 ## Cells
-=======
-## Rules
-
-### Cells
->>>>>>> aa36b54a
 
 The world is a grid made up of square cells.
 There can be different types of cells.
 Organisms are structures of different anatomy cells.
 
-<<<<<<< HEAD
 ### World cells:
 -   **Empty cells** — cells that do nothing, they just exist. All other cells are created upon them. In the start of the game the world consists only of empty cells.
 -   **Food** — a cell that can be eaten by an organism (using mouth). 
@@ -41,8 +34,6 @@
 -   **Killer** — this cell harms other organisms when it touches them in directly adjacent cells
 -   **Armor** — this cell defends against the killer cell simply by ignoring its damage.
 -   **Eye** — the eye allows an organism to see and alter its movement based on its perceptions
-
-
 
 ## Lifecycle
 The length of an organism's life is equal to number of its cells multiplied by lifespan multiplier (100 by default). For example, an organism made of 3 cells will die in 300 frames.
@@ -57,7 +48,7 @@
 
 An organism' offsprings are clones of an organism itself (they can born in any direction near the parent and can be rotated in any way). Reproduction can **fail** if an offspring tries to born in occupied space (food required to born an offspring vanishes as well). 
 
-However, there is mutation possibility (watch **Mutation** section)
+However, there is mutation possibility (see [Mutation](#mutation))
 
 ## Behavior
 An organism requires one mover cell to move. Once, an organism has it, it starts to move in random direction, moving one cell per frame. After ***certain number of frames***, it will change its directon and rotation. (this number is called **move range** and can mutate over time).
@@ -74,20 +65,6 @@
 3. It can lose a cell (so, there can be organisms with gaps and cells disconnected from its body)
 
 **If** an organism mutates it has 10% chance to alter other properties (movement range, brain decisions, probability of mutation itself)
-=======
-Here are all anatomy cells
-
--   **Mouth** - the most important cell which eats food in directly adjacent coordinates. Every organism needs to eat as much food as there are cells in its body in order to reproduce. It's the only cell that is essential for every organism.
--   **Producer** - this cell generates food in adjacent cells. Every frame it has a small random chance of producing a food cell around it. That random chance can be tuned.
--   **Mover** - mover cell allows an organism to move and rotate randomly. Organism just needs one mover cell to move, adding more doesn't make it faster. Organisms with mover cells can't produce food even if they have producer cells, but it can be changed.
--   **Killer** - this cell harms other organisms when it touches them in directly adjacent cells
--   **Armor** - this cell defends against the killer cell simply by ignoring its damage.
--   **Eye** - the eye allows an organism to see and alter its movement based on its perceptions
-
-### Lifecycle and Behavior
-
-> Will be added later
->>>>>>> aa36b54a
 
 ## Examples
 
